import numpy as np
from warnings import warn

from . import ddouble
from . import _dd_linalg

norm = _dd_linalg.norm
givens = _dd_linalg.givens
givens_seq = _dd_linalg.givens_seq
svd_tri2x2 = _dd_linalg.svd_tri2x2
svvals_tri2x2 = _dd_linalg.svvals_tri2x2
householder = _dd_linalg.householder
golub_kahan_chase_ufunc = _dd_linalg.golub_kahan_chase


# Should work
householder_vector = householder


def householder_update(A, Q):
    beta, v = householder_vector(A[:,0])
    w = beta * (A.T @ v)
    A -= v[:,None] * w[None,:]
    Q[0,0] = beta
    Q[1:,0] = v[1:]


def householder_bidiag(A):
    A = np.array(A)
    m, n = A.shape
    if m < n:
        raise NotImplementedError("must be tall matrix")

    rq = n - (m == n)
    Q = np.zeros_like(A)
    R = np.zeros_like(A[:n,:n])

    for j in range(n-2):
        householder_update(A[j:,j:], Q[j:,j:])
        householder_update(A[j:,j+1:].T, R[j+1:,j+1:])
    for j in range(n-2, rq):
        householder_update(A[j:,j:], Q[j:,j:])
    return Q, A, R


def householder_apply(H, Q):
    H = np.asarray(H)
    Q = Q.copy()
    m, r = H.shape
    if Q.shape != (m, m):
        raise ValueError("invalid shape")
    for j in range(r-1, -1, -1):
        beta = H[j,j]
        if np.equal(beta, 0):
            continue
        v = np.empty_like(H[j:,0])
        v[0] = 1
        v[1:] = H[j+1:,j]
        Qpart = Q[j:,j:]
        w = beta * (Qpart.T @ v)
        Qpart -= v[:,None] * w[None,:]
    return Q


def qr(A, reflectors=False):  # xGEQR2
    R = np.array(A)
    m, n = R.shape
    k = min(m, n)

    Q = np.zeros((k, m), A.dtype)
    for i in range(k):
        householder_update(R[i:,i:], Q[i:,i:])
    if not reflectors:
        I = np.eye(m, dtype=A.dtype)
        Q = householder_apply(Q, I)
    return Q, R


def qr_pivot(A, reflectors=False):   # xGEQPF
    R = np.array(A)
    m, n = R.shape
    k = min(m, n)

    Q = np.zeros((k, m), A.dtype)
    jpvt = np.arange(n)
    norms = norm(A.T)
    xnorms = norms.copy()
    TOL3Z = np.finfo(float).eps
    for i in range(k):
        pvt = i + np.argmax(norms[i:])
        if i != pvt:
            R[:,[i, pvt]] = R[:,[pvt, i]]
            jpvt[[i, pvt]] = jpvt[[pvt, i]]
            norms[pvt] = norms[i]
            xnorms[pvt] = xnorms[i]

        householder_update(R[i:,i:], Q[i:,i:])

<<<<<<< HEAD
        for j in range(i+1, n):
            if np.equal(norms[j], 0):
                continue

            temp = np.abs(R[i,j]) / norms[j]
            temp = np.fmax(0.0, (1 + temp)*(1 - temp))
            temp2 = temp * np.square(norms[j] / xnorms[j])
            if temp2 < TOL3Z:
                xnorms[j] = norms[j] = norm(R[i+1:,j])
            else:
                norms[j] *= np.sqrt(temp)
=======
        j = norms[i+1:].nonzero()[0] + (i+1)
        temp = np.abs(R[i, j]) / norms[j]
        temp = np.maximum(0, (1 + temp)/(1 - temp))
        temp2 = temp * np.square(norms[j] / xnorms[j])

        wheresmall = temp2 < TOL3Z
        jsmall = j[wheresmall]
        if jsmall.size:
            norms[jsmall] = norm(R[i+1:,jsmall].T)
            xnorms[jsmall] = norms[jsmall]

        jbig = j[~wheresmall]
        if jbig.size:
            x = np.multiply(norms[jbig], np.sqrt(temp[~wheresmall]))
            norms[jbig] = x.view(np.complex128, np.ndarray)
>>>>>>> 527a5f29

    if not reflectors:
        I = np.eye(m, dtype=A.dtype)
        Q = householder_apply(Q, I)
    return Q, R, jpvt


def golub_kahan_chase(d, e, shift):
    n = d.size
    ex = np.empty(d.shape, d.dtype)
    ex[:-1] = e
    Gs = np.empty((n, 4), d.dtype)
    golub_kahan_chase_ufunc(d, ex, shift, out=(d, ex, Gs))
    e[:] = ex[:-1]
    Gs[-1] = 0
    return Gs[:,:2], Gs[:,2:]


def estimate_sbounds(d, f):
    abs_d = np.abs(d)
    abs_f = np.abs(f)
    n = abs_d.size

    def iter_backward():
        lambda_ = abs_d[n-1]
        yield lambda_
        for j in range(n-2, -1, -1):
            lambda_ = abs_d[j] * (lambda_ / (lambda_ + abs_f[j]))
            yield lambda_

    def iter_forward():
        mu = abs_d[0]
        yield mu
        for j in range(n-1):
            mu = abs_d[j+1] * (mu / (mu + abs_f[j]))
            yield mu

    smin = min(min(iter_backward()), min(iter_forward()))
    smax = max(max(abs_d), max(abs_f))
    return smax, smin


def golub_kahan_svd(d, f, U, VH, max_iter=30, step=golub_kahan_chase):
    n = d.size
    n1 = 0
    n2 = n-1
    count = 0

    # See LAWN3 page 6 and 22
    _, sigma_minus = estimate_sbounds(d, f)
    tol = 100 * 5e-32
    thresh = tol * sigma_minus

    for i_iter in range(max_iter):
        # Search for biggest index for non-zero off diagonal value in e
        for n2i in range(n2, 0, -1):
            if abs(f[n2i-1]) > thresh:
                n2 = n2i
                break
        else:
            return

        # Search for largest sub-bidiagonal matrix ending at n2
        for _n1 in range(n2 - 1, -1, -1):
            if abs(f[_n1]) < thresh:
                n1 = _n1
                break
        else:
            n1 = 0

        #print("iter={}, range={}:{}".format(i_iter, n1, n2+1))

        # TODO CHECK THIS!
        if n1 == n2:
            return

        tail = np.array([d[n2-1],   f[n2-1],
                         0 * d[n2], d[n2]]).reshape(2, 2)
        shift = svvals_tri2x2(tail)[1]
        G_V, G_U = step(d[n1:n2+1], f[n1:n2], shift)

        VHpart = VH[n1:n2+1, :]
        UHpart = U[:, n1:n2+1].T
        givens_seq(G_V, VHpart, out=VHpart)
        givens_seq(G_U, UHpart, out=UHpart)
    else:
        warn("Did not converge!")


def svd(A):
    m, n = A.shape
    U, B, V = householder_bidiag(A)
    U = householder_apply(U, np.eye(m, dtype=A.dtype))
    V = householder_apply(V, np.eye(n, dtype=A.dtype))
    VT = V.T

    d = B.diagonal().copy()
    f = B.diagonal(1).copy()
    golub_kahan_svd(d, f, U, VT, 1000)
    return U, d, VT<|MERGE_RESOLUTION|>--- conflicted
+++ resolved
@@ -47,7 +47,9 @@
     H = np.asarray(H)
     Q = Q.copy()
     m, r = H.shape
-    if Q.shape != (m, m):
+    if Q.shape[0] != m:
+        raise ValueError("invalid shape")
+    if Q.shape[1] < r:
         raise ValueError("invalid shape")
     for j in range(r-1, -1, -1):
         beta = H[j,j]
@@ -76,12 +78,12 @@
     return Q, R
 
 
-def qr_pivot(A, reflectors=False):   # xGEQPF
+def rrqr(A, tol=5e-32, reflectors=False):   # xGEQPF
     R = np.array(A)
     m, n = R.shape
     k = min(m, n)
 
-    Q = np.zeros((k, m), A.dtype)
+    Q = np.zeros((m, k), A.dtype)
     jpvt = np.arange(n)
     norms = norm(A.T)
     xnorms = norms.copy()
@@ -96,38 +98,25 @@
 
         householder_update(R[i:,i:], Q[i:,i:])
 
-<<<<<<< HEAD
-        for j in range(i+1, n):
-            if np.equal(norms[j], 0):
-                continue
-
-            temp = np.abs(R[i,j]) / norms[j]
-            temp = np.fmax(0.0, (1 + temp)*(1 - temp))
-            temp2 = temp * np.square(norms[j] / xnorms[j])
-            if temp2 < TOL3Z:
+        temp = np.abs(R[i,:]) / norms
+        temp = np.fmax(0.0, (1 + temp)*(1 - temp))
+        temp2 = temp * np.square(norms / xnorms)
+        for j in norms[i+1:].nonzero()[0] + (i+1):
+            if temp2[j] < TOL3Z:
                 xnorms[j] = norms[j] = norm(R[i+1:,j])
             else:
-                norms[j] *= np.sqrt(temp)
-=======
-        j = norms[i+1:].nonzero()[0] + (i+1)
-        temp = np.abs(R[i, j]) / norms[j]
-        temp = np.maximum(0, (1 + temp)/(1 - temp))
-        temp2 = temp * np.square(norms[j] / xnorms[j])
-
-        wheresmall = temp2 < TOL3Z
-        jsmall = j[wheresmall]
-        if jsmall.size:
-            norms[jsmall] = norm(R[i+1:,jsmall].T)
-            xnorms[jsmall] = norms[jsmall]
-
-        jbig = j[~wheresmall]
-        if jbig.size:
-            x = np.multiply(norms[jbig], np.sqrt(temp[~wheresmall]))
-            norms[jbig] = x.view(np.complex128, np.ndarray)
->>>>>>> 527a5f29
+                norms[j] *= np.sqrt(temp[j])
+
+        if tol is not None:
+            acc = np.abs(R[i,i] / R[0,0])
+            if acc < tol:
+                k = i + 1
+                Q = Q[:,:k]
+                R = R[:k,:]
+                break
 
     if not reflectors:
-        I = np.eye(m, dtype=A.dtype)
+        I = np.eye(m, k, dtype=A.dtype)
         Q = householder_apply(Q, I)
     return Q, R, jpvt
 
